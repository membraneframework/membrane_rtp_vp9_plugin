defmodule Membrane.RTP.VP9.MixProject do
  use Mix.Project

  @version "0.1.0"
  @github_url "https://github.com/membraneframework/membrane_rtp_vp9_plugin"

  def project do
    [
      app: :membrane_template_plugin,
      version: @version,
      elixir: "~> 1.10",
      elixirc_paths: elixirc_paths(Mix.env()),
      start_permanent: Mix.env() == :prod,
      deps: deps(),

      # hex
      description: "Membrane Multimedia Framework (RTP VP9)",
      package: package(),

      # docs
      name: "Membrane: RTP VP9",
      source_url: @github_url,
      homepage_url: "https://membraneframework.org",
      docs: docs()
    ]
  end

  def application do
    [
      extra_applications: []
    ]
  end

  defp elixirc_paths(:test), do: ["lib", "test/support"]
  defp elixirc_paths(_env), do: ["lib"]

  defp deps do
    [
      {:membrane_core, "~> 0.6.0", override: true},
      {:ex_doc, "~> 0.22", only: :dev, runtime: false},
      {:dialyxir, "~> 1.0.0", only: :dev, runtime: false},
      {:credo, "~> 1.4", only: :dev, runtime: false},
<<<<<<< HEAD
      {:membrane_rtp_format, "~> 0.3.0"},
      {:membrane_vp9_format, github: "membraneframework/membrane_vp9_format"},
      {:membrane_element_pcap, github: "membraneframework/membrane-element-pcap", only: :test},
      {:membrane_rtp_plugin,
       github: "membraneframework/membrane_rtp_plugin", branch: :sending, only: :test},
      {:membrane_element_ivf,
       github: "membraneframework/membrane-element-ivf",
       branch: :"moved-from-vp9-plugin",
       only: :test},
      {:membrane_file_plugin, "~> 0.5.0", only: :test},
=======
      {:membrane_vp9_format, github: "membraneframework/membrane_vp9_format"},
>>>>>>> c1b15b69
      {:membrane_remote_stream_format, "~> 0.1.0"},
      {:membrane_caps_rtp, "~> 0.1.0"}
    ]
  end

  defp package do
    [
      maintainers: ["Membrane Team"],
      licenses: ["Apache 2.0"],
      links: %{
        "GitHub" => @github_url,
        "Membrane Framework Homepage" => "https://membraneframework.org"
      }
    ]
  end

  defp docs do
    [
      main: "readme",
      extras: ["README.md", "LICENSE"],
      source_ref: "v#{@version}",
      nest_modules_by_prefix: [Membrane.RTP.VP9]
    ]
  end
end<|MERGE_RESOLUTION|>--- conflicted
+++ resolved
@@ -40,7 +40,6 @@
       {:ex_doc, "~> 0.22", only: :dev, runtime: false},
       {:dialyxir, "~> 1.0.0", only: :dev, runtime: false},
       {:credo, "~> 1.4", only: :dev, runtime: false},
-<<<<<<< HEAD
       {:membrane_rtp_format, "~> 0.3.0"},
       {:membrane_vp9_format, github: "membraneframework/membrane_vp9_format"},
       {:membrane_element_pcap, github: "membraneframework/membrane-element-pcap", only: :test},
@@ -51,9 +50,6 @@
        branch: :"moved-from-vp9-plugin",
        only: :test},
       {:membrane_file_plugin, "~> 0.5.0", only: :test},
-=======
-      {:membrane_vp9_format, github: "membraneframework/membrane_vp9_format"},
->>>>>>> c1b15b69
       {:membrane_remote_stream_format, "~> 0.1.0"},
       {:membrane_caps_rtp, "~> 0.1.0"}
     ]
