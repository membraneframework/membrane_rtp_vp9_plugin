compile_commands.json
.gdb_history
bundlex.sh
bundlex.bat

# Created by https://www.gitignore.io/api/c,vim,linux,macos,elixir,windows,visualstudiocode
# Edit at https://www.gitignore.io/?templates=c,vim,linux,macos,elixir,windows,visualstudiocode

### C ###
# Prerequisites
*.d

# Object files
*.o
*.ko
*.obj
*.elf

# Linker output
*.ilk
*.map
*.exp

# Precompiled Headers
*.gch
*.pch

# Libraries
*.lib
*.a
*.la
*.lo

# Shared objects (inc. Windows DLLs)
*.dll
*.so
*.so.*
*.dylib

# Executables
*.exe
*.out
*.app
*.i*86
*.x86_64
*.hex

# Debug files
*.dSYM/
*.su
*.idb
*.pdb

# Kernel Module Compile Results
*.mod*
*.cmd
.tmp_versions/
modules.order
Module.symvers
Mkfile.old
dkms.conf

### Elixir ###
/_build
/cover
/deps
/doc
/.fetch
erl_crash.dump
*.ez
*.beam
/config/*.secret.exs
.elixir_ls/

### Elixir Patch ###

### Linux ###
*~

# temporary files which can be created if a process still has a handle open of a deleted file
.fuse_hidden*

# KDE directory preferences
.directory

# Linux trash folder which might appear on any partition or disk
.Trash-*

# .nfs files are created when an open file is removed but is still being accessed
.nfs*

### macOS ###
# General
.DS_Store
.AppleDouble
.LSOverride

# Icon must end with two \r
Icon

# Thumbnails
._*

# Files that might appear in the root of a volume
.DocumentRevisions-V100
.fseventsd
.Spotlight-V100
.TemporaryItems
.Trashes
.VolumeIcon.icns
.com.apple.timemachine.donotpresent

# Directories potentially created on remote AFP share
.AppleDB
.AppleDesktop
Network Trash Folder
Temporary Items
.apdisk

### Vim ###
# Swap
[._]*.s[a-v][a-z]
[._]*.sw[a-p]
[._]s[a-rt-v][a-z]
[._]ss[a-gi-z]
[._]sw[a-p]

# Session
Session.vim
Sessionx.vim

# Temporary
.netrwhist
# Auto-generated tag files
tags
# Persistent undo
[._]*.un~

### VisualStudioCode ###
.vscode/*
!.vscode/settings.json
!.vscode/tasks.json
!.vscode/launch.json
!.vscode/extensions.json

### VisualStudioCode Patch ###
# Ignore all local history of files
.history

### Windows ###
# Windows thumbnail cache files
Thumbs.db
Thumbs.db:encryptable
ehthumbs.db
ehthumbs_vista.db

# Dump file
*.stackdump

# Folder config file
[Dd]esktop.ini

# Recycle Bin used on file shares
$RECYCLE.BIN/

# Windows Installer files
*.cab
*.msi
*.msix
*.msm
*.msp

# Windows shortcuts
*.lnk

<<<<<<< HEAD
# Results file
=======
# Results dir
>>>>>>> c1b15b69
test/results/*

# End of https://www.gitignore.io/api/c,vim,linux,macos,elixir,windows,visualstudiocode<|MERGE_RESOLUTION|>--- conflicted
+++ resolved
@@ -173,11 +173,7 @@
 # Windows shortcuts
 *.lnk
 
-<<<<<<< HEAD
-# Results file
-=======
 # Results dir
->>>>>>> c1b15b69
 test/results/*
 
 # End of https://www.gitignore.io/api/c,vim,linux,macos,elixir,windows,visualstudiocode